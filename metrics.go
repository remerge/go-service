package service

import (
	"runtime"
	"runtime/pprof"
	"time"

	"github.com/rcrowley/go-metrics"
	"github.com/remerge/go-lock_free_timer"
)

var (
	memStats       runtime.MemStats
	runtimeMetrics struct {
		MemStats struct {
			Alloc         metrics.Gauge
			BuckHashSys   metrics.Gauge
			DebugGC       metrics.Gauge
			EnableGC      metrics.Gauge
			Frees         metrics.Gauge
			HeapAlloc     metrics.Gauge
			HeapIdle      metrics.Gauge
			HeapInuse     metrics.Gauge
			HeapObjects   metrics.Gauge
			HeapReleased  metrics.Gauge
			HeapSys       metrics.Gauge
			LastGC        metrics.Gauge
			Lookups       metrics.Gauge
			Mallocs       metrics.Gauge
			MCacheInuse   metrics.Gauge
			MCacheSys     metrics.Gauge
			MSpanInuse    metrics.Gauge
			MSpanSys      metrics.Gauge
			NextGC        metrics.Gauge
			NumGC         metrics.Gauge
			GCCPUFraction metrics.GaugeFloat64
			PauseNs       metrics.Histogram
			PauseTotalNs  metrics.Gauge
			StackInuse    metrics.Gauge
			StackSys      metrics.Gauge
			Sys           metrics.Gauge
			TotalAlloc    metrics.Gauge
		}
		NumCgoCall   metrics.Gauge
		NumGoroutine metrics.Gauge
		NumThread    metrics.Gauge
		ReadMemStats metrics.Timer
		Uptime       metrics.Gauge
	}
	frees   uint64
	lookups uint64
	mallocs uint64
	numGC   uint32

	threadCreateProfile = pprof.Lookup("threadcreate")
)

// CaptureRuntimeMemStats captures new values for the Go runtime statistics
// exported in runtime.MemStats.  This is designed to be called as a goroutine.
func captureRuntimeMemStats(d time.Duration, closeChan <-chan struct{}) {
	ticker := time.NewTicker(d)
	defer ticker.Stop()
	startTime := time.Now()
	for {
		select {
		case <-closeChan:
			return
		case <-ticker.C:
			captureRuntimeMemStatsOnce(startTime)
		}
	}
}

// Capture new values for the Go runtime statistics exported in
// runtime.MemStats.  This is designed to be called in a background goroutine.
// Giving a registry which has not been given to registerRuntimeMemStats will
// panic.
//
// Be very careful with this because runtime.ReadMemStats calls the C functions
// runtime·semacquire(&runtime·worldsema) and runtime·stoptheworld() and that
// last one does what it says on the tin.
func captureRuntimeMemStatsOnce(startTime time.Time) {
	t := time.Now()
	runtime.ReadMemStats(&memStats) // This takes 50-200us.
	runtimeMetrics.ReadMemStats.UpdateSince(t)
	runtimeMetrics.Uptime.Update(int64(time.Since(startTime)))

	runtimeMetrics.MemStats.Alloc.Update(int64(memStats.Alloc))
	runtimeMetrics.MemStats.BuckHashSys.Update(int64(memStats.BuckHashSys))
	if memStats.DebugGC {
		runtimeMetrics.MemStats.DebugGC.Update(1)
	} else {
		runtimeMetrics.MemStats.DebugGC.Update(0)
	}
	if memStats.EnableGC {
		runtimeMetrics.MemStats.EnableGC.Update(1)
	} else {
		runtimeMetrics.MemStats.EnableGC.Update(0)
	}

	runtimeMetrics.MemStats.Frees.Update(int64(memStats.Frees - frees))
	runtimeMetrics.MemStats.HeapAlloc.Update(int64(memStats.HeapAlloc))
	runtimeMetrics.MemStats.HeapIdle.Update(int64(memStats.HeapIdle))
	runtimeMetrics.MemStats.HeapInuse.Update(int64(memStats.HeapInuse))
	runtimeMetrics.MemStats.HeapObjects.Update(int64(memStats.HeapObjects))
	runtimeMetrics.MemStats.HeapReleased.Update(int64(memStats.HeapReleased))
	runtimeMetrics.MemStats.HeapSys.Update(int64(memStats.HeapSys))
	runtimeMetrics.MemStats.LastGC.Update(int64(memStats.LastGC))
	runtimeMetrics.MemStats.Lookups.Update(int64(memStats.Lookups - lookups))
	runtimeMetrics.MemStats.Mallocs.Update(int64(memStats.Mallocs - mallocs))
	runtimeMetrics.MemStats.MCacheInuse.Update(int64(memStats.MCacheInuse))
	runtimeMetrics.MemStats.MCacheSys.Update(int64(memStats.MCacheSys))
	runtimeMetrics.MemStats.MSpanInuse.Update(int64(memStats.MSpanInuse))
	runtimeMetrics.MemStats.MSpanSys.Update(int64(memStats.MSpanSys))
	runtimeMetrics.MemStats.NextGC.Update(int64(memStats.NextGC))
	runtimeMetrics.MemStats.NumGC.Update(int64(memStats.NumGC))
	runtimeMetrics.MemStats.GCCPUFraction.Update(memStats.GCCPUFraction)

	// <https://code.google.com/p/go/source/browse/src/pkg/runtime/mgc0.c>
	i := numGC % uint32(len(memStats.PauseNs))
	ii := memStats.NumGC % uint32(len(memStats.PauseNs))
	if memStats.NumGC-numGC >= uint32(len(memStats.PauseNs)) {
		for i = 0; i < uint32(len(memStats.PauseNs)); i++ {
			runtimeMetrics.MemStats.PauseNs.Update(int64(memStats.PauseNs[i]))
		}
	} else {
		if i > ii {
			for ; i < uint32(len(memStats.PauseNs)); i++ {
				runtimeMetrics.MemStats.PauseNs.Update(int64(memStats.PauseNs[i]))
			}
			i = 0
		}
		for ; i < ii; i++ {
			runtimeMetrics.MemStats.PauseNs.Update(int64(memStats.PauseNs[i]))
		}
	}
	frees = memStats.Frees
	lookups = memStats.Lookups
	mallocs = memStats.Mallocs
	numGC = memStats.NumGC

	runtimeMetrics.MemStats.PauseTotalNs.Update(int64(memStats.PauseTotalNs))
	runtimeMetrics.MemStats.StackInuse.Update(int64(memStats.StackInuse))
	runtimeMetrics.MemStats.StackSys.Update(int64(memStats.StackSys))
	runtimeMetrics.MemStats.Sys.Update(int64(memStats.Sys))
	runtimeMetrics.MemStats.TotalAlloc.Update(int64(memStats.TotalAlloc))

	runtimeMetrics.NumCgoCall.Update(runtime.NumCgoCall())

	runtimeMetrics.NumGoroutine.Update(int64(runtime.NumGoroutine()))

	runtimeMetrics.NumThread.Update(int64(threadCreateProfile.Count()))
}

// Register runtimeMetrics for the Go runtime statistics exported in runtime
// and specifically runtime.MemStats.  The runtimeMetrics are named by their
// fully-qualified Go symbols, i.e. runtime.MemStats.Alloc.
func registerRuntimeMemStats(r metrics.Registry) {
	runtimeMetrics.MemStats.Alloc = metrics.NewGauge()
	runtimeMetrics.MemStats.BuckHashSys = metrics.NewGauge()
	runtimeMetrics.MemStats.DebugGC = metrics.NewGauge()
	runtimeMetrics.MemStats.EnableGC = metrics.NewGauge()
	runtimeMetrics.MemStats.Frees = metrics.NewGauge()
	runtimeMetrics.MemStats.HeapAlloc = metrics.NewGauge()
	runtimeMetrics.MemStats.HeapIdle = metrics.NewGauge()
	runtimeMetrics.MemStats.HeapInuse = metrics.NewGauge()
	runtimeMetrics.MemStats.HeapObjects = metrics.NewGauge()
	runtimeMetrics.MemStats.HeapReleased = metrics.NewGauge()
	runtimeMetrics.MemStats.HeapSys = metrics.NewGauge()
	runtimeMetrics.MemStats.LastGC = metrics.NewGauge()
	runtimeMetrics.MemStats.Lookups = metrics.NewGauge()
	runtimeMetrics.MemStats.Mallocs = metrics.NewGauge()
	runtimeMetrics.MemStats.MCacheInuse = metrics.NewGauge()
	runtimeMetrics.MemStats.MCacheSys = metrics.NewGauge()
	runtimeMetrics.MemStats.MSpanInuse = metrics.NewGauge()
	runtimeMetrics.MemStats.MSpanSys = metrics.NewGauge()
	runtimeMetrics.MemStats.NextGC = metrics.NewGauge()
	runtimeMetrics.MemStats.NumGC = metrics.NewGauge()
	runtimeMetrics.MemStats.GCCPUFraction = metrics.NewGaugeFloat64()
	runtimeMetrics.MemStats.PauseNs = metrics.NewHistogram(
		lft.NewLockFreeSample(1028))
	runtimeMetrics.MemStats.PauseTotalNs = metrics.NewGauge()
	runtimeMetrics.MemStats.StackInuse = metrics.NewGauge()
	runtimeMetrics.MemStats.StackSys = metrics.NewGauge()
	runtimeMetrics.MemStats.Sys = metrics.NewGauge()
	runtimeMetrics.MemStats.TotalAlloc = metrics.NewGauge()
	runtimeMetrics.NumCgoCall = metrics.NewGauge()
	runtimeMetrics.NumGoroutine = metrics.NewGauge()
	runtimeMetrics.NumThread = metrics.NewGauge()
	runtimeMetrics.ReadMemStats = lft.NewLockFreeTimer()
	runtimeMetrics.Uptime = metrics.GetOrRegisterGauge("go_service,version="+CodeVersion+" uptime", r)

	_ = r.Register("go_runtime mem_stat_alloc",
		runtimeMetrics.MemStats.Alloc)
	_ = r.Register("go_runtime mem_stat_buck_hash_sys",
		runtimeMetrics.MemStats.BuckHashSys)
	_ = r.Register("go_runtime mem_stat_debug_gc",
		runtimeMetrics.MemStats.DebugGC)
	_ = r.Register("go_runtime mem_stat_enable_gc",
		runtimeMetrics.MemStats.EnableGC)
	_ = r.Register("go_runtime mem_stat_frees",
		runtimeMetrics.MemStats.Frees)
	_ = r.Register("go_runtime mem_stat_heap_alloc",
		runtimeMetrics.MemStats.HeapAlloc)
	_ = r.Register("go_runtime mem_stat_heap_idle",
		runtimeMetrics.MemStats.HeapIdle)
	_ = r.Register("go_runtime mem_stat_heap_inuse",
		runtimeMetrics.MemStats.HeapInuse)
	_ = r.Register("go_runtime mem_stat_heap_objects",
		runtimeMetrics.MemStats.HeapObjects)
	_ = r.Register("go_runtime mem_stat_heap_released",
		runtimeMetrics.MemStats.HeapReleased)
	_ = r.Register("go_runtime mem_stat_heap_sys",
		runtimeMetrics.MemStats.HeapSys)
	_ = r.Register("go_runtime mem_stat_last_gc",
		runtimeMetrics.MemStats.LastGC)
	_ = r.Register("go_runtime mem_stat_lookups",
		runtimeMetrics.MemStats.Lookups)
	_ = r.Register("go_runtime mem_stat_m_allocs",
		runtimeMetrics.MemStats.Mallocs)
	_ = r.Register("go_runtime mem_stat_m_cache_inuse",
		runtimeMetrics.MemStats.MCacheInuse)
	_ = r.Register("go_runtime mem_stat_m_cache_sys",
		runtimeMetrics.MemStats.MCacheSys)
	_ = r.Register("go_runtime mem_stat_m_span_inuse",
		runtimeMetrics.MemStats.MSpanInuse)
	_ = r.Register("go_runtime mem_stat_m_span_sys",
		runtimeMetrics.MemStats.MSpanSys)
	_ = r.Register("go_runtime mem_stat_next_gc",
		runtimeMetrics.MemStats.NextGC)
	_ = r.Register("go_runtime mem_stat_num_gc",
		runtimeMetrics.MemStats.NumGC)
	_ = r.Register("go_runtime mem_stat_gc_cpu_fraction",
		runtimeMetrics.MemStats.GCCPUFraction)
	_ = r.Register("go_runtime mem_stat_pause_ns",
		runtimeMetrics.MemStats.PauseNs)
	_ = r.Register("go_runtime mem_stat_pause_total_ns",
		runtimeMetrics.MemStats.PauseTotalNs)
	_ = r.Register("go_runtime mem_stat_stack_inuse",
		runtimeMetrics.MemStats.StackInuse)
	_ = r.Register("go_runtime mem_stat_stack_sys",
		runtimeMetrics.MemStats.StackSys)
	_ = r.Register("go_runtime mem_stat_sys",
		runtimeMetrics.MemStats.Sys)
	_ = r.Register("go_runtime mem_stat_total_alloc",
		runtimeMetrics.MemStats.TotalAlloc)
	_ = r.Register("go_runtime num_cgo_call",
		runtimeMetrics.NumCgoCall)
	_ = r.Register("go_runtime num_goroutine",
		runtimeMetrics.NumGoroutine)
	_ = r.Register("go_runtime num_thread",
		runtimeMetrics.NumThread)
	_ = r.Register("go_runtime read_mem_stats",
		runtimeMetrics.ReadMemStats)
}

<<<<<<< HEAD
func (b *Base) flushMetrics(freq time.Duration) {
	// TODO: this is iritating as it is called flush but actually does some setup code
	registerRuntimeMemStats(b.metricsRegistry)
	go captureRuntimeMemStats(freq)
=======
// nolint: unparam
func (s *Executor) flushMetrics(freq time.Duration) {
	registerRuntimeMemStats(s.metricsRegistry)
	go captureRuntimeMemStats(freq, s.stopC)
>>>>>>> 98387f29

	ticker := time.NewTicker(freq)
	defer ticker.Stop()

<<<<<<< HEAD
	for range ticker.C {
		if err := b.promMetrics.Update(); err != nil {
			b.Log.Warnf("failures while collect metrics: %v", err)
=======
	for {
		select {
		case <-s.stopC:
			return
		case <-ticker.C:
			if flushErr := s.promMetrics.Update(); flushErr != nil {
				s.Log.Warnf("failures while collect metrics: %v", flushErr)
			}
>>>>>>> 98387f29
		}
	}
}<|MERGE_RESOLUTION|>--- conflicted
+++ resolved
@@ -5,8 +5,8 @@
 	"runtime/pprof"
 	"time"
 
-	"github.com/rcrowley/go-metrics"
-	"github.com/remerge/go-lock_free_timer"
+	metrics "github.com/rcrowley/go-metrics"
+	lft "github.com/remerge/go-lock_free_timer"
 )
 
 var (
@@ -254,35 +254,22 @@
 		runtimeMetrics.ReadMemStats)
 }
 
-<<<<<<< HEAD
-func (b *Base) flushMetrics(freq time.Duration) {
+func (b *Base) runMetricsFlusher(freq time.Duration, closeChan <-chan struct{}) {
 	// TODO: this is iritating as it is called flush but actually does some setup code
 	registerRuntimeMemStats(b.metricsRegistry)
-	go captureRuntimeMemStats(freq)
-=======
-// nolint: unparam
-func (s *Executor) flushMetrics(freq time.Duration) {
-	registerRuntimeMemStats(s.metricsRegistry)
-	go captureRuntimeMemStats(freq, s.stopC)
->>>>>>> 98387f29
+	go captureRuntimeMemStats(freq, closeChan)
 
 	ticker := time.NewTicker(freq)
 	defer ticker.Stop()
 
-<<<<<<< HEAD
-	for range ticker.C {
-		if err := b.promMetrics.Update(); err != nil {
-			b.Log.Warnf("failures while collect metrics: %v", err)
-=======
 	for {
 		select {
-		case <-s.stopC:
+		case <-closeChan:
 			return
 		case <-ticker.C:
-			if flushErr := s.promMetrics.Update(); flushErr != nil {
-				s.Log.Warnf("failures while collect metrics: %v", flushErr)
+			if err := b.promMetrics.Update(); err != nil {
+				b.Log.Warnf("failures while collect metrics: %v", err)
 			}
->>>>>>> 98387f29
 		}
 	}
 }